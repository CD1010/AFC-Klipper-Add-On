

class afcError:
    def __init__(self, config):
        self.printer = config.get_printer()
        self.printer.register_event_handler("klippy:connect", self.handle_connect)
        self.errorLog= {}
        self.pause= False

    def handle_connect(self):
        """
        Handle the connection event.
        This function is called when the printer connects. It looks up AFC info
        and assigns it to the instance variable `self.AFC`.
        """
        self.AFC = self.printer.lookup_object('AFC')
        # Constant variable for renaming RESUME macro
        self.AFC_RENAME_RESUME_NAME = '_AFC_RENAMED_RESUME_'

        self.AFC.gcode.register_command('RESET_FAILURE', self.cmd_CLEAR_ERROR, desc=self.cmd_CLEAR_ERROR_help)
        self.AFC.gcode.register_command('AFC_RESUME', self.cmd_AFC_RESUME, desc=self.cmd_AFC_RESUME_help)
        
    def fix(self, problem, LANE=None):
        self.pause= True
        self.AFC = self.printer.lookup_object('AFC')
        self.set_error_state(True)
        error_handled = False
        if problem == None:
            self.PauseUserIntervention('Paused for unknown error')
        if problem=='toolhead':
            error_handled = self.ToolHeadFix(LANE)
        else:
            self.PauseUserIntervention(problem)

        return error_handled

    def ToolHeadFix(self, CUR_LANE):
        CUR_EXTRUDER = self.printer.lookup_object('AFC_extruder ' + CUR_LANE.extruder_name)
        if CUR_EXTRUDER.tool_start_state:   #toolhead has filament
            if self.AFC.extruders[CUR_LANE.extruder_name]['lane_loaded'] == CUR_LANE.name:   #var has right lane loaded
                if CUR_LANE.load_state == False: #Lane has filament
                    self.PauseUserIntervention('Filament not loaded in Lane')
                else:
                    self.PauseUserIntervention('no error detected')
            else:
                self.PauseUserIntervention('laneloaded does not match extruder')

        else: #toolhead empty
            if CUR_LANE.load_state == True: #Lane has filament
                while CUR_LANE.load_state == True:  # slowly back filament up to lane extruder
                    CUR_LANE.move(-5, self.AFC.short_moves_speed, self.AFC.short_moves_accel, True)
                while CUR_LANE.load_state == False:  # reload lane extruder
                    CUR_LANE.move(5, self.AFC.short_moves_speed, self.AFC.short_moves_accel, True)
                self.AFC.lanes[CUR_LANE.unit][CUR_LANE.name]['tool_loaded'] = False
                self.AFC.extruders[CUR_LANE.extruder_name]['lane_loaded']= ''
                self.AFC.save_vars()
                return True

            else:
                self.PauseUserIntervention('Filament not loaded in Lane')

    def PauseUserIntervention(self,message):
        #pause for user intervention
<<<<<<< HEAD
        self.gcode.respond_info(message)
        if self.AFC.is_homed() and not self.AFC.is_paused():
=======
        self.AFC.gcode.respond_info(message)
        if self.is_homed() and not self.is_paused():
>>>>>>> e5c9f78c
            self.AFC.save_pos()
            self.AFC.gcode.respond_info ('PAUSING')
            if self.pause: self.pause_print()

    def set_error_state(self, state):
        # Only save position on first error state call
        if state == True and self.AFC.failure == False:
            self.AFC.save_pos()
        self.AFC.failure = state

    def AFC_error(self, msg, pause=True):
        # Handle AFC errors
        self.AFC.gcode._respond_error( msg )


    cmd_CLEAR_ERROR_help = "CLEAR STATUS ERROR"
    def cmd_CLEAR_ERROR(self, gcmd):
        """
        This function clears the error state of the AFC system by setting the error state to False.

        Usage: `RESET_FAILURE`
        Example: `RESET_FAILURE`

        Args:
            gcmd: The G-code command object containing the parameters for the command.

        Returns:
            None
        """
        self.set_error_state(False)

    cmd_AFC_RESUME_help = "Clear error state and restores position before resuming the print"
    def cmd_AFC_RESUME(self, gcmd):
        """
        This function clears the error state of the AFC system, sets the in_toolchange flag to False,
        runs the resume script, and restores the toolhead position to the last saved position.

        Usage: `AFC_RESUME`
        Example: `AFC_RESUME`

        Args:
            gcmd: The G-code command object containing the parameters for the command.

        Returns:
            None
        """
        self.set_error_state(False)
        self.in_toolchange = False
        self.AFC.gcode.run_script_from_command(self.AFC_RENAME_RESUME_NAME)
        self.restore_pos()

    handle_lane_failure_help = "Get load errors, stop stepper and respond error"
    def handle_lane_failure(self, CUR_LANE, message, pause=True):
        # Disable the stepper for this lane
        CUR_LANE.do_enable(False)
        msg = (CUR_LANE.name.upper() + ' NOT READY' + message)
        self.AFC_error(msg, pause)
        self.afc_led(self.led_fault, CUR_LANE.led_index)

def load_config(config):
    return afcError(config)
<|MERGE_RESOLUTION|>--- conflicted
+++ resolved
@@ -61,13 +61,8 @@
 
     def PauseUserIntervention(self,message):
         #pause for user intervention
-<<<<<<< HEAD
-        self.gcode.respond_info(message)
+        self.AFC.gcode.respond_info(message)
         if self.AFC.is_homed() and not self.AFC.is_paused():
-=======
-        self.AFC.gcode.respond_info(message)
-        if self.is_homed() and not self.is_paused():
->>>>>>> e5c9f78c
             self.AFC.save_pos()
             self.AFC.gcode.respond_info ('PAUSING')
             if self.pause: self.pause_print()
