class afcNightOwl:
    def __init__(self, config):
        self.printer = config.get_printer()
        self.printer.register_event_handler("klippy:connect", self.handle_connect)

    def handle_connect(self):
        """
        Handle the connection event.
        This function is called when the printer connects. It looks up AFC info
        and assigns it to the instance variable `self.AFC`.
        """
        self.AFC = self.printer.lookup_object('AFC')

        self.logo = 'Night Owl Ready'
        self.logo ='R  ,     ,\n'
        self.logo+='E  )\___/(\n'
        self.logo+='A {(@)v(@)}\n'
        self.logo+='D  {|~~~|}\n'
        self.logo+='Y  {/^^^\}\n'
        self.logo+='!   `m-m`\n'

        self.logo_error = 'Night Owl Not Ready\n'

    def system_Test(self, UNIT, LANE, delay):
        msg = ''
        CUR_LANE = self.printer.lookup_object('AFC_stepper ' + LANE)
        try: CUR_EXTRUDER = self.printer.lookup_object('AFC_extruder ' + CUR_LANE.extruder_name)
        except:
            error_string = 'Error: No config found for extruder: ' + CUR_LANE.extruder_name + ' in [AFC_stepper ' + CUR_LANE.name + ']. Please make sure [AFC_extruder ' + CUR_LANE.extruder_name + '] config exists in AFC_Hardware.cfg'
            self.AFC.AFC_error(error_string, False)
            return False

<<<<<<< HEAD
        # Run test reverse/forward on each lane
        CUR_LANE.extruder_stepper.sync_to_extruder(None)
        CUR_LANE.move( 5, self.AFC.short_moves_speed, self.AFC.short_moves_accel, True)
        self.reactor.pause(self.reactor.monotonic() + delay)
        CUR_LANE.move( -5, self.AFC.short_moves_speed, self.AFC.short_moves_accel, True)
=======
        if CUR_EXTRUDER.buffer_name !=None:
            CUR_EXTRUDER.buffer = self.printer.lookup_object('AFC_buffer ' + CUR_EXTRUDER.buffer_name)
            # Run test reverse/forward on each lane
            CUR_LANE.extruder_stepper.sync_to_extruder(None)
            CUR_LANE.move( 5, self.AFC.short_moves_speed, self.AFC.short_moves_accel, True)
            self.AFC.reactor.pause(self.AFC.reactor.monotonic() + 1)
            CUR_LANE.move( -5, self.AFC.short_moves_speed, self.AFC.short_moves_accel, True)
>>>>>>> e5c9f78c

        if CUR_LANE.prep_state == False:
            if CUR_LANE.load_state == False:
                self.AFC.afc_led(self.AFC.led_not_ready, CUR_LANE.led_index)
                msg += 'EMPTY READY FOR SPOOL'
            else:
                CUR_LANE.status = None
                msg +="<span class=error--text> NOT READY</span>"
                CUR_LANE.do_enable(False)
                msg = '<span class=secondary--text>CHECK FILAMENT Prep: False - Load: True</span>'

        else:
            CUR_LANE.hub_load = self.AFC.lanes[UNIT][LANE]['hub_loaded'] # Setting hub load state so it can be retained between restarts
            self.AFC.afc_led(self.AFC.led_ready, CUR_LANE.led_index)
            msg +="<span class=success--text>LOCKED</span>"
            if CUR_LANE.load_state == False:
                msg +="<span class=error--text> NOT LOADED</span>"
            else:
                CUR_LANE.status = 'Loaded'
                msg +="<span class=success--text> AND LOADED</span>"

                if self.AFC.lanes[UNIT][CUR_LANE.name]['tool_loaded']:
                    if CUR_EXTRUDER.tool_start_state == True:
                        if self.AFC.extruders[CUR_LANE.extruder_name]['lane_loaded'] == CUR_LANE.name:
                            CUR_LANE.extruder_stepper.sync_to_extruder(CUR_LANE.extruder_name)
                            msg +="\n in ToolHead"
                            self.AFC.spool.set_active_spool(self.AFC.lanes[CUR_LANE.unit][CUR_LANE.name]['spool_id'])
                            self.AFC.afc_led(self.AFC.led_tool_loaded, CUR_LANE.led_index)
                            if len(self.AFC.extruders) == 1:
                                self.AFC.current = CUR_LANE.name
                                CUR_EXTRUDER.enable_buffer()
                        else:
                            lane_check=self.ERROR.fix('toolhead',CUR_LANE)  #send to error handling
                            if not lane_check:
                                return False
                    else:
                        if CUR_EXTRUDER.tool_start_state == True:
                            if self.AFC.extruders[CUR_LANE.extruder_name]['lane_loaded'] == CUR_LANE.name:
                                msg +="\n<span class=error--text> error in ToolHead. Extruder loaded with no lane identified</span>"

        CUR_LANE.do_enable(False)
        self.gcode.respond_info(CUR_LANE.name.upper() + ' ' + msg)
        CUR_LANE.set_afc_prep_done()

<<<<<<< HEAD
=======
                    CUR_LANE.do_enable(False)
                    self.AFC.gcode.respond_info(CUR_LANE.name.upper() + ' ' + msg)
                    CUR_LANE.set_afc_prep_done()
>>>>>>> e5c9f78c
        if self.AFC.lanes[UNIT][LANE]['map'] not in self.AFC.tool_cmds:
            self.AFC.tool_cmds[self.AFC.lanes[UNIT][LANE]['map']]=LANE
            self.AFC.gcode.register_command(self.AFC.lanes[UNIT][LANE]['map'], self.AFC.cmd_CHANGE_TOOL, desc=self.AFC.cmd_CHANGE_TOOL_help)
        else:
            self.AFC.ERROR.fix('Command {} ALready Taken please re-map {}/{}'.format(self.AFC.lanes[UNIT][LANE]['map'], UNIT,LANE))
        return True

def load_config(config):
    return afcNightOwl(config)<|MERGE_RESOLUTION|>--- conflicted
+++ resolved
@@ -30,21 +30,11 @@
             self.AFC.AFC_error(error_string, False)
             return False
 
-<<<<<<< HEAD
         # Run test reverse/forward on each lane
         CUR_LANE.extruder_stepper.sync_to_extruder(None)
         CUR_LANE.move( 5, self.AFC.short_moves_speed, self.AFC.short_moves_accel, True)
-        self.reactor.pause(self.reactor.monotonic() + delay)
+        self.AFC.reactor.pause(self.AFC.reactor.monotonic() + delay)
         CUR_LANE.move( -5, self.AFC.short_moves_speed, self.AFC.short_moves_accel, True)
-=======
-        if CUR_EXTRUDER.buffer_name !=None:
-            CUR_EXTRUDER.buffer = self.printer.lookup_object('AFC_buffer ' + CUR_EXTRUDER.buffer_name)
-            # Run test reverse/forward on each lane
-            CUR_LANE.extruder_stepper.sync_to_extruder(None)
-            CUR_LANE.move( 5, self.AFC.short_moves_speed, self.AFC.short_moves_accel, True)
-            self.AFC.reactor.pause(self.AFC.reactor.monotonic() + 1)
-            CUR_LANE.move( -5, self.AFC.short_moves_speed, self.AFC.short_moves_accel, True)
->>>>>>> e5c9f78c
 
         if CUR_LANE.prep_state == False:
             if CUR_LANE.load_state == False:
@@ -71,7 +61,7 @@
                         if self.AFC.extruders[CUR_LANE.extruder_name]['lane_loaded'] == CUR_LANE.name:
                             CUR_LANE.extruder_stepper.sync_to_extruder(CUR_LANE.extruder_name)
                             msg +="\n in ToolHead"
-                            self.AFC.spool.set_active_spool(self.AFC.lanes[CUR_LANE.unit][CUR_LANE.name]['spool_id'])
+                            self.AFC.SPOOL.set_active_spool(self.AFC.lanes[CUR_LANE.unit][CUR_LANE.name]['spool_id'])
                             self.AFC.afc_led(self.AFC.led_tool_loaded, CUR_LANE.led_index)
                             if len(self.AFC.extruders) == 1:
                                 self.AFC.current = CUR_LANE.name
@@ -86,15 +76,9 @@
                                 msg +="\n<span class=error--text> error in ToolHead. Extruder loaded with no lane identified</span>"
 
         CUR_LANE.do_enable(False)
-        self.gcode.respond_info(CUR_LANE.name.upper() + ' ' + msg)
+        self.AFC.gcode.respond_info(CUR_LANE.name.upper() + ' ' + msg)
         CUR_LANE.set_afc_prep_done()
 
-<<<<<<< HEAD
-=======
-                    CUR_LANE.do_enable(False)
-                    self.AFC.gcode.respond_info(CUR_LANE.name.upper() + ' ' + msg)
-                    CUR_LANE.set_afc_prep_done()
->>>>>>> e5c9f78c
         if self.AFC.lanes[UNIT][LANE]['map'] not in self.AFC.tool_cmds:
             self.AFC.tool_cmds[self.AFC.lanes[UNIT][LANE]['map']]=LANE
             self.AFC.gcode.register_command(self.AFC.lanes[UNIT][LANE]['map'], self.AFC.cmd_CHANGE_TOOL, desc=self.AFC.cmd_CHANGE_TOOL_help)
