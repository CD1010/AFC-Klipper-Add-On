--- conflicted
+++ resolved
@@ -337,15 +337,10 @@
         self.velocity = gcmd.get_float('VELOCITY', 0.0)
         self.gcode.respond_info("VELOCITY for {} was updated from {} to {}".format(self.name, old_velocity, self.velocity))
 
-<<<<<<< HEAD
     def get_status(self, eventtime=None):
         self.response = {}
         self.response['state'] = self.last_state
-        
         return self.response
    
-=======
-
->>>>>>> 5ca3b867
 def load_config_prefix(config):
     return AFCtrigger(config)