--- conflicted
+++ resolved
@@ -94,13 +94,8 @@
 
                             if self.afc.function.get_current_lane() == cur_lane.name:
                                 self.afc.spool.set_active_spool(cur_lane.spool_id)
-<<<<<<< HEAD
                                 cur_lane.unit_obj.lane_tool_loaded( cur_lane )
-                                cur_lane.status = 'Tooled'
-=======
-                                self.afc.function.afc_led(cur_lane.led_tool_loaded, cur_lane.led_index)
                                 cur_lane.status = AFCLaneState.TOOLED
->>>>>>> 3cc48931
 
                             cur_lane.enable_buffer()
                         else:
