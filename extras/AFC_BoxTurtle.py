class afcBoxTurtle:
    def __init__(self, config):
        self.printer = config.get_printer()
        self.printer.register_event_handler("klippy:connect", self.handle_connect)

    def handle_connect(self):
        """
        Handle the connection event.
        This function is called when the printer connects. It looks up AFC info
        and assigns it to the instance variable `self.AFC`.
        """
        self.AFC = self.printer.lookup_object('AFC')

        firstLeg = '<span class=warning--text>|</span><span class=error--text>_</span>'
        secondLeg = firstLeg + '<span class=warning--text>|</span>'
        self.logo ='<span class=success--text>R  _____     ____\n'
        self.logo+='E /      \  |  </span><span class=info--text>o</span><span class=success--text> | \n'
        self.logo+='A |       |/ ___/ \n'
        self.logo+='D |_________/     \n'
        self.logo+='Y {first}{second} {first}{second}\n'.format(first=firstLeg, second=secondLeg)

        self.logo_error ='<span class=error--text>E  _ _   _ _\n'
        self.logo_error+='R |_|_|_|_|_|\n'
        self.logo_error+='R |         \____\n'
        self.logo_error+='O |              \ \n'
        self.logo_error+='R |          |\ <span class=secondary--text>X</span> |\n'
        self.logo_error+='! \_________/ |___|</error>\n'

<<<<<<< HEAD
    def handle_connect(self):
        """
        Handle the connection event.
        This function is called when the printer connects. It looks up AFC info
        and assigns it to the instance variable `self.AFC`.
        """
        self.AFC = self.printer.lookup_object('AFC')

    def system_Test(self, UNIT, LANE, delay):
=======
    def system_Test(self, UNIT, LANE):
>>>>>>> e5c9f78c
        msg = ''
        CUR_LANE = self.printer.lookup_object('AFC_stepper ' + LANE)
        try: CUR_EXTRUDER = self.printer.lookup_object('AFC_extruder ' + CUR_LANE.extruder_name)
        except:
            error_string = 'Error: No config found for extruder: ' + CUR_LANE.extruder_name + ' in [AFC_stepper ' + CUR_LANE.name + ']. Please make sure [AFC_extruder ' + CUR_LANE.extruder_name + '] config exists in AFC_Hardware.cfg'
            self.AFC.AFC_error(error_string, False)
            return False

<<<<<<< HEAD
        # Run test reverse/forward on each lane
        CUR_LANE.extruder_stepper.sync_to_extruder(None)
        CUR_LANE.move( 5, self.AFC.short_moves_speed, self.AFC.short_moves_accel, True)
        self.reactor.pause(self.reactor.monotonic() + delay)
        CUR_LANE.move( -5, self.AFC.short_moves_speed, self.AFC.short_moves_accel, True)
=======
        if CUR_EXTRUDER.buffer_name !=None:
            CUR_EXTRUDER.buffer = self.printer.lookup_object('AFC_buffer ' + CUR_EXTRUDER.buffer_name)
            # Run test reverse/forward on each lane
            CUR_LANE.extruder_stepper.sync_to_extruder(None)
            CUR_LANE.move( 5, self.AFC.short_moves_speed, self.AFC.short_moves_accel, True)
            self.AFC.reactor.pause(self.AFC.reactor.monotonic() + 1)
            CUR_LANE.move( -5, self.AFC.short_moves_speed, self.AFC.short_moves_accel, True)
>>>>>>> e5c9f78c

        if CUR_LANE.prep_state == False:
            if CUR_LANE.load_state == False:
                self.AFC.afc_led(self.AFC.led_not_ready, CUR_LANE.led_index)
                msg += 'EMPTY READY FOR SPOOL'
            else:
                CUR_LANE.status = None
                msg +="<span class=error--text> NOT READY</span>"
                CUR_LANE.do_enable(False)
                msg = '<span class=secondary--text>CHECK FILAMENT Prep: False - Load: True</span>'

        else:
            CUR_LANE.hub_load = self.AFC.lanes[UNIT][LANE]['hub_loaded'] # Setting hub load state so it can be retained between restarts
            self.AFC.afc_led(self.AFC.led_ready, CUR_LANE.led_index)
            msg +="<span class=success--text>LOCKED</span>"
            if CUR_LANE.load_state == False:
                msg +="<span class=error--text> NOT LOADED</span>"
            else:
                CUR_LANE.status = 'Loaded'
                msg +="<span class=success--text> AND LOADED</span>"

                if self.AFC.lanes[UNIT][CUR_LANE.name]['tool_loaded']:
                    if CUR_EXTRUDER.tool_start_state == True:
                        if self.AFC.extruders[CUR_LANE.extruder_name]['lane_loaded'] == CUR_LANE.name:
                            CUR_LANE.extruder_stepper.sync_to_extruder(CUR_LANE.extruder_name)
                            msg +="\n in ToolHead"
                            self.AFC.spool.set_active_spool(self.AFC.lanes[CUR_LANE.unit][CUR_LANE.name]['spool_id'])
                            self.AFC.afc_led(self.AFC.led_tool_loaded, CUR_LANE.led_index)
                            if len(self.AFC.extruders) == 1:
                                self.AFC.current = CUR_LANE.name
                                CUR_EXTRUDER.enable_buffer()
                        else:
                            lane_check=self.ERROR.fix('toolhead',CUR_LANE)  #send to error handling
                            if not lane_check:
                                return False
                    else:
                        if CUR_EXTRUDER.tool_start_state == True:
                            if self.AFC.extruders[CUR_LANE.extruder_name]['lane_loaded'] == CUR_LANE.name:
                                msg +="\n<span class=error--text> error in ToolHead. Extruder loaded with no lane identified</span>"

        CUR_LANE.do_enable(False)
        self.gcode.respond_info(CUR_LANE.name.upper() + ' ' + msg)
        CUR_LANE.set_afc_prep_done()

<<<<<<< HEAD
=======
                    CUR_LANE.do_enable(False)
                    self.AFC.gcode.respond_info(CUR_LANE.name.upper() + ' ' + msg)
                    CUR_LANE.set_afc_prep_done()
>>>>>>> e5c9f78c
        if self.AFC.lanes[UNIT][LANE]['map'] not in self.AFC.tool_cmds:
            self.AFC.tool_cmds[self.AFC.lanes[UNIT][LANE]['map']]=LANE
            self.AFC.gcode.register_command(self.AFC.lanes[UNIT][LANE]['map'], self.AFC.cmd_CHANGE_TOOL, desc=self.AFC.cmd_CHANGE_TOOL_help)
        else:
            self.AFC.ERROR.fix('Command {} ALready Taken please re-map {}/{}'.format(self.AFC.lanes[UNIT][LANE]['map'], UNIT,LANE))
        return True

def load_config(config):
    return afcBoxTurtle(config)<|MERGE_RESOLUTION|>--- conflicted
+++ resolved
@@ -26,19 +26,7 @@
         self.logo_error+='R |          |\ <span class=secondary--text>X</span> |\n'
         self.logo_error+='! \_________/ |___|</error>\n'
 
-<<<<<<< HEAD
-    def handle_connect(self):
-        """
-        Handle the connection event.
-        This function is called when the printer connects. It looks up AFC info
-        and assigns it to the instance variable `self.AFC`.
-        """
-        self.AFC = self.printer.lookup_object('AFC')
-
     def system_Test(self, UNIT, LANE, delay):
-=======
-    def system_Test(self, UNIT, LANE):
->>>>>>> e5c9f78c
         msg = ''
         CUR_LANE = self.printer.lookup_object('AFC_stepper ' + LANE)
         try: CUR_EXTRUDER = self.printer.lookup_object('AFC_extruder ' + CUR_LANE.extruder_name)
@@ -47,21 +35,11 @@
             self.AFC.AFC_error(error_string, False)
             return False
 
-<<<<<<< HEAD
         # Run test reverse/forward on each lane
         CUR_LANE.extruder_stepper.sync_to_extruder(None)
         CUR_LANE.move( 5, self.AFC.short_moves_speed, self.AFC.short_moves_accel, True)
-        self.reactor.pause(self.reactor.monotonic() + delay)
+        self.AFC.reactor.pause(self.AFC.reactor.monotonic() + delay)
         CUR_LANE.move( -5, self.AFC.short_moves_speed, self.AFC.short_moves_accel, True)
-=======
-        if CUR_EXTRUDER.buffer_name !=None:
-            CUR_EXTRUDER.buffer = self.printer.lookup_object('AFC_buffer ' + CUR_EXTRUDER.buffer_name)
-            # Run test reverse/forward on each lane
-            CUR_LANE.extruder_stepper.sync_to_extruder(None)
-            CUR_LANE.move( 5, self.AFC.short_moves_speed, self.AFC.short_moves_accel, True)
-            self.AFC.reactor.pause(self.AFC.reactor.monotonic() + 1)
-            CUR_LANE.move( -5, self.AFC.short_moves_speed, self.AFC.short_moves_accel, True)
->>>>>>> e5c9f78c
 
         if CUR_LANE.prep_state == False:
             if CUR_LANE.load_state == False:
@@ -88,7 +66,7 @@
                         if self.AFC.extruders[CUR_LANE.extruder_name]['lane_loaded'] == CUR_LANE.name:
                             CUR_LANE.extruder_stepper.sync_to_extruder(CUR_LANE.extruder_name)
                             msg +="\n in ToolHead"
-                            self.AFC.spool.set_active_spool(self.AFC.lanes[CUR_LANE.unit][CUR_LANE.name]['spool_id'])
+                            self.AFC.SPOOL.set_active_spool(self.AFC.lanes[CUR_LANE.unit][CUR_LANE.name]['spool_id'])
                             self.AFC.afc_led(self.AFC.led_tool_loaded, CUR_LANE.led_index)
                             if len(self.AFC.extruders) == 1:
                                 self.AFC.current = CUR_LANE.name
@@ -103,15 +81,9 @@
                                 msg +="\n<span class=error--text> error in ToolHead. Extruder loaded with no lane identified</span>"
 
         CUR_LANE.do_enable(False)
-        self.gcode.respond_info(CUR_LANE.name.upper() + ' ' + msg)
+        self.AFC.gcode.respond_info(CUR_LANE.name.upper() + ' ' + msg)
         CUR_LANE.set_afc_prep_done()
 
-<<<<<<< HEAD
-=======
-                    CUR_LANE.do_enable(False)
-                    self.AFC.gcode.respond_info(CUR_LANE.name.upper() + ' ' + msg)
-                    CUR_LANE.set_afc_prep_done()
->>>>>>> e5c9f78c
         if self.AFC.lanes[UNIT][LANE]['map'] not in self.AFC.tool_cmds:
             self.AFC.tool_cmds[self.AFC.lanes[UNIT][LANE]['map']]=LANE
             self.AFC.gcode.register_command(self.AFC.lanes[UNIT][LANE]['map'], self.AFC.cmd_CHANGE_TOOL, desc=self.AFC.cmd_CHANGE_TOOL_help)
