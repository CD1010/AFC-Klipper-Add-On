# Armored Turtle Automated Filament Changer
#
# Copyright (C) 2024 Armored Turtle
#
# This file may be distributed under the terms of the GNU GPLv3 license.


import json
from configparser import Error as error

class afc:
    def __init__(self, config):
        self.printer = config.get_printer()
        self.reactor = self.printer.get_reactor()
        self.printer.register_event_handler("klippy:connect",self.handle_connect)
        self.SPOOL = self.printer.load_object(config,'AFC_spool')
        self.ERROR = self.printer.load_object(config,'AFC_error')
        self.IDLE = self.printer.load_object(config,'idle_timeout')
        self.gcode = self.printer.lookup_object('gcode')

        self.gcode_move = self.printer.load_object(config, 'gcode_move')
        self.VarFile = config.get('VarFile')
        self.current = None
        self.error_state = False
        self.lanes = {}
        self.extruders = {}
        self.tool_cmds={}
        self.afc_monitoring = False

        self.desired_order_list = config.get('Vdesired_order_list','')

        # tool position when tool change was requested
        self.change_tool_pos = None
        self.in_toolchange = False
        self.tool_start = None

        # Save/resume pos variables
        self.base_position = [0.0, 0.0, 0.0, 0.0]
        self.last_gcode_position = [0.0, 0.0, 0.0, 0.0]
        self.last_toolhead_position = [0.0, 0.0, 0.0, 0.0]
        self.homing_position = [0.0, 0.0, 0.0, 0.0]
        self.speed = 25.
        self.absolute_coord = True

        # SPOOLMAN
        self.spoolman_ip = config.get('spoolman_ip', None)
        self.spoolman_port = config.get('spoolman_port', None)

        #LED SETTINGS
        self.ind_lights = None
        self.led_name = config.get('led_name')
        self.led_fault =config.get('led_fault','1,0,0,0')
        self.led_ready = config.get('led_ready','1,1,1,1')
        self.led_not_ready = config.get('led_not_ready','1,1,0,0')
        self.led_loading = config.get('led_loading','1,0,0,0')
        self.led_prep_loaded = config.get('led_loading','1,1,0,0')
        self.led_unloading = config.get('led_unloading','1,1,.5,0')
        self.led_tool_loaded = config.get('led_tool_loaded','1,1,0,0')
        self.led_advancing = config.get('led_buffer_advancing','0,0,1,0')
        self.led_trailing = config.get('led_buffer_trailing','0,1,0,0')
        self.led_buffer_disabled = config.get('led_buffer_disable', '0,0,0,0.25')

        # TOOL Cutting Settings
        self.tool = ''
        self.tool_cut = config.getboolean("tool_cut", False)
        self.tool_cut_cmd = config.get('tool_cut_cmd', None)

        # CHOICES
        self.park = config.getboolean("park", False)
        self.park_cmd = config.get('park_cmd', None)
        self.kick = config.getboolean("kick", False)
        self.kick_cmd = config.get('kick_cmd', None)
        self.wipe = config.getboolean("wipe", False)
        self.wipe_cmd = config.get('wipe_cmd', None)
        self.poop = config.getboolean("poop", False)
        self.poop_cmd = config.get('poop_cmd', None)

        self.form_tip = config.getboolean("form_tip", False)
        self.form_tip_cmd = config.get('form_tip_cmd', None)

        # MOVE SETTINGS
        self.tool_sensor_after_extruder = config.getfloat("tool_sensor_after_extruder", 0)
        self.long_moves_speed = config.getfloat("long_moves_speed", 100)
        self.long_moves_accel = config.getfloat("long_moves_accel", 400)
        self.short_moves_speed = config.getfloat("short_moves_speed", 25)
        self.short_moves_accel = config.getfloat("short_moves_accel", 400)
        self.short_move_dis = config.getfloat("short_move_dis", 10)
        self.tool_max_unload_attempts = config.getint('tool_max_unload_attempts', 2)
        self.tool_max_load_checks = config.getint('tool_max_load_checks', 4)
        self.z_hop =config.getfloat("z_hop", 0)
        self.xy_resume =config.getboolean("xy_resume", False)
        self.resume_speed =config.getfloat("resume_speed", 0)
        self.resume_z_speed = config.getfloat("resume_z_speed", 0)

        self._update_trsync(config)

        self.VarFile = config.get('VarFile')

        # Get debug and cast to boolean
        #self.debug = True == config.get('debug', 0)
        self.debug = False

    def _update_trsync(self, config):
        # Logic to update trsync values
        update_trsync = config.getboolean("trsync_update", False)
        if update_trsync:
            try:
                import mcu
                trsync_value = config.getfloat("trsync_timeout", 0.05)
                trsync_single_value = config.getfloat("trsync_single_timeout", 0.5)
                self.gcode.respond_info("Applying TRSYNC update")

                # Making sure value exists as kalico(danger klipper) does not have TRSYNC_TIMEOUT value
                if( hasattr(mcu, "TRSYNC_TIMEOUT")): mcu.TRSYNC_TIMEOUT = max(mcu.TRSYNC_TIMEOUT, trsync_value)
                else : self.gcode.respond_info("TRSYNC_TIMEOUT does not exist in mcu file, not updating")

                if( hasattr(mcu, "TRSYNC_SINGLE_MCU_TIMEOUT")): mcu.TRSYNC_SINGLE_MCU_TIMEOUT = max(mcu.TRSYNC_SINGLE_MCU_TIMEOUT, trsync_single_value)
                else : self.gcode.respond_info("TRSYNC_SINGLE_MCU_TIMEOUT does not exist in mcu file, not updating")
            except Exception as e:
                self.gcode.respond_info("Unable to update TRSYNC_TIMEOUT: {}".format(e))

    def handle_connect(self):
        """
        Handle the connection event.
        This function is called when the printer connects. It looks up the toolhead object
        and assigns it to the instance variable `self.toolhead`.
        """

        self.toolhead = self.printer.lookup_object('toolhead')

        # GCODE REGISTERS
        self.gcode.register_command('HUB_LOAD', self.cmd_HUB_LOAD, desc=self.cmd_HUB_LOAD_help)
        self.gcode.register_command('LANE_UNLOAD', self.cmd_LANE_UNLOAD, desc=self.cmd_LANE_UNLOAD_help)
        self.gcode.register_command('TOOL_LOAD', self.cmd_TOOL_LOAD, desc=self.cmd_TOOL_LOAD_help)
        self.gcode.register_command('TOOL_UNLOAD', self.cmd_TOOL_UNLOAD, desc=self.cmd_TOOL_UNLOAD_help)
        self.gcode.register_command('CHANGE_TOOL', self.cmd_CHANGE_TOOL, desc=self.cmd_CHANGE_TOOL_help)
        self.gcode.register_command('LANE_MOVE', self.cmd_LANE_MOVE, desc=self.cmd_LANE_MOVE_help)
        self.gcode.register_command('TEST', self.cmd_TEST, desc=self.cmd_TEST_help)
        self.gcode.register_command('HUB_CUT_TEST', self.cmd_HUB_CUT_TEST, desc=self.cmd_HUB_CUT_TEST_help)
        self.gcode.register_mux_command('SET_BOWDEN_LENGTH', 'AFC', None, self.cmd_SET_BOWDEN_LENGTH, desc=self.cmd_SET_BOWDEN_LENGTH_help)
        self.gcode.register_command('AFC_STATUS', self.cmd_AFC_STATUS, desc=self.cmd_AFC_STATUS_help)

    cmd_AFC_STATUS_help = "Return current status of AFC"
    def cmd_AFC_STATUS(self, gcmd):
        """
        This function generates a status message for each unit and lane, indicating the preparation,
        loading, hub, and tool states. The status message is formatted with HTML tags for display.

        Usage: `AFC_STATUS`
        Example: `AFC_STATUS`

        Args:
            gcmd: The G-code command object containing the parameters for the command.

        Returns:
            None
        """
        status_msg = ''

        for UNIT in self.lanes.keys():
            # Find the maximum length of lane names to determine the column width
            max_lane_length = max(len(lane) for lane in self.lanes[UNIT].keys())

            status_msg += '<span class=info--text>{} Status</span>\n'.format(UNIT)

            # Create a dynamic format string that adjusts based on lane name length
            header_format = '{:<{}} | Prep | Load |\n'
            status_msg += header_format.format("LANE", max_lane_length)

            for LANE in self.lanes[UNIT].keys():
                lane_msg = ''
                CUR_LANE = self.printer.lookup_object('AFC_stepper ' + LANE)
                CUR_HUB = self.printer.lookup_object('AFC_hub '+ UNIT)
                CUR_EXTRUDER = self.printer.lookup_object('AFC_extruder ' + CUR_LANE.extruder_name)
                if self.current != None:
                    if self.current == CUR_LANE.name:
                        if not CUR_EXTRUDER.tool_start_state or not CUR_HUB.state:
                            lane_msg += '<span class=warning--text>{:<{}} </span>'.format(CUR_LANE.name.upper(), max_lane_length)
                        else:
                            lane_msg += '<span class=success--text>{:<{}} </span>'.format(CUR_LANE.name.upper(), max_lane_length)
                    else:
                        lane_msg += '{:<{}} '.format(CUR_LANE.name.upper(),max_lane_length)
                else:
                    lane_msg += '{:<{}} '.format(CUR_LANE.name.upper(),max_lane_length)

                if CUR_LANE.prep_state == True:
                    lane_msg += '| <span class=success--text><--></span> |'
                else:
                    lane_msg += '|  <span class=error--text>xx</span>  |'
                if CUR_LANE.load_state == True:
                    lane_msg += ' <span class=success--text><--></span> |\n'
                else:
                    lane_msg += '  <span class=error--text>xx</span>  |\n'
                status_msg += lane_msg
            if CUR_HUB.state == True:
                status_msg += 'HUB: <span class=success--text><-></span>'
            else:
                status_msg += 'HUB: <span class=error--text>x</span>'
            if CUR_EXTRUDER.tool_start_state == True:
                status_msg += '  Tool: <span class=success--text><-></span>'
            else:
                status_msg += '  Tool: <span class=error--text>x</span>'
            if CUR_EXTRUDER.tool_start == 'buffer':
                status_msg += '\n<span class=info--text>Ram sensor enabled</span>'
        self.gcode.respond_raw(status_msg)

    cmd_SET_BOWDEN_LENGTH_help = "Helper to dynamically set length of bowden between hub and toolhead. Pass in HUB if using multiple box turtles"
    def cmd_SET_BOWDEN_LENGTH(self, gcmd):
        """
        This function adjusts the length of the Bowden tube between the hub and the toolhead.
        It retrieves the hub specified by the 'HUB' parameter and the length adjustment specified
        by the 'LENGTH' parameter. If the hub is not specified and a lane is currently loaded,
        it uses the hub of the current lane.

        Usage: `SET_BOWDEN_LENGTH HUB=<hub> LENGTH=<length>`
        Example: `SET_BOWDEN_LENGTH HUB=Turtle_1 LENGTH=100`

        Args:
            gcmd: The G-code command object containing the parameters for the command.
                  Expected parameters:
                  - HUB: The name of the hub to be adjusted (optional).
                  - LENGTH: The length adjustment value (optional).

        Returns:
            None
        """
        hub           = gcmd.get("HUB", None )
        length_param  = gcmd.get('LENGTH', None)

        # If hub is not passed in try and get hub if a lane is currently loaded
        if hub is None and self.current is not None:
            CUR_LANE= self.printer.lookup_object('AFC_stepper ' + self.current)
            hub     = CUR_LANE.unit
        elif hub is None and self.current is None:
            self.gcode.respond_info("A lane is not loaded please specify hub to adjust bowden length")
            return

        CUR_HUB       = self.printer.lookup_object('AFC_hub '+ hub )
        config_bowden = CUR_HUB.afc_bowden_length

        if length_param is None or length_param.strip() == '':
            bowden_length = CUR_HUB.config_bowden_length
        else:
            if length_param[0] in ('+', '-'):
                bowden_value = float(length_param)
                bowden_length = config_bowden + bowden_value
            else:
                bowden_length = float(length_param)

        CUR_HUB.afc_bowden_length = bowden_length
        msg =  '// Hub : {}\n'.format( hub )
        msg += '//   Config Bowden Length:   {}\n'.format(CUR_HUB.config_bowden_length)
        msg += '//   Previous Bowden Length: {}\n'.format(config_bowden)
        msg += '//   New Bowden Length:      {}\n'.format(bowden_length)
        msg += '\n// TO SAVE BOWDEN LENGTH afc_bowden_length MUST BE UPDATED IN AFC_Hardware.cfg for each hub if there are multiple'
        self.gcode.respond_raw(msg)

    cmd_LANE_MOVE_help = "Lane Manual Movements"
    def cmd_LANE_MOVE(self, gcmd):
        """
        This function handles the manual movement of a specified lane. It retrieves the lane
        specified by the 'LANE' parameter and moves it by the distance specified by the 'DISTANCE' parameter.

        Usage: `LANE_MOVE LANE=<lane> DISTANCE=<distance>`
        Example: `LANE_MOVE LANE=leg1 DISTANCE=100`

        Args:
            gcmd: The G-code command object containing the parameters for the command.
                  Expected parameters:
                  - LANE: The name of the lane to be moved.
                  - DISTANCE: The distance to move the lane.

        NO_DOC: True

        Returns:
            None
        """
        lane = gcmd.get('LANE', None)
        distance = gcmd.get_float('DISTANCE', 0)
        CUR_LANE = self.printer.lookup_object('AFC_stepper ' + lane)
        CUR_LANE.move(distance, self.short_moves_speed, self.short_moves_accel, True)

    def save_pos(self):
        # Only save previous location on the first toolchange call to keep an error state from overwriting the location
        if self.in_toolchange == False:
            if self.error_state == False:
                self.last_toolhead_position = self.toolhead.get_position()
                self.base_position = self.gcode_move.base_position
                self.last_gcode_position = self.gcode_move.last_position
                self.homing_position = self.gcode_move.homing_position
                self.speed = self.gcode_move.speed
                self.absolute_coord = self.gcode_move.absolute_coord

    def restore_pos(self):
        """
        restore_pos function restores the previous saved position, speed and coord type. The resume uses
        the z_hop value to lift, move to previous x,y coords, then lower to saved z position.
        """
        newpos = self.toolhead.get_position()
        newpos[2] = self.last_gcode_position[2] + self.z_hop

        # Restore absolute coords
        self.gcode_move.absolute_coord = self.absolute_coord

        speed = self.resume_speed if self.resume_speed > 0 else self.speed
        speedz = self.resume_z_speed if self.resume_z_speed > 0 else self.speed
        # Update GCODE STATE variables
        self.gcode_move.base_position = self.base_position
        self.gcode_move.last_position[:3] = self.last_gcode_position[:3]
        self.gcode_move.homing_position = self.homing_position

        # Restore the relative E position
        e_diff = newpos[3] - self.last_gcode_position[3]
        self.gcode_move.base_position[3] += e_diff

        # Move toolhead to previous z location with zhop added
        self.gcode_move.move_with_transform(newpos, speedz)

        # Move to previous x,y location
        newpos[:2] = self.last_gcode_position[:2]
        self.gcode_move.move_with_transform(newpos, speed)

        # Drop to previous z
        newpos[2] = self.last_gcode_position[2]
        self.gcode_move.move_with_transform(newpos, speedz)

    # Helper function to write variables to file. Prints with indents to make it more readable for users
    def save_vars(self):
        """
        save_vars function saves lane variables to var file and prints with indents to
                  make it more readable for users
        """
        with open(self.VarFile+ '.unit', 'w') as f:
            f.write(json.dumps(self.lanes, indent=4))
        with open(self.VarFile+ '.tool', 'w') as f:
            f.write(json.dumps(self.extruders, indent=4))

    cmd_HUB_CUT_TEST_help = "Test the cutting sequence of the hub cutter, expects LANE=legN"
    def cmd_HUB_CUT_TEST(self, gcmd):
        """
        This function tests the cutting sequence of the hub cutter for a specified lane.
        It retrieves the lane specified by the 'LANE' parameter, performs the hub cut,
        and responds with the status of the operation.

        Usage: `HUB_CUT_TEST LANE=<lane>`
        Example: `HUB_CUT_TEST LANE=leg1`

        Args:
            gcmd: The G-code command object containing the parameters for the command.
                  Expected parameter:
                  - LANE: The name of the lane to be tested.

        Returns:
            None
        """
        lane = gcmd.get('LANE', None)
        self.gcode.respond_info('Testing Hub Cut on Lane: ' + lane)
        CUR_LANE = self.printer.lookup_object('AFC_stepper ' + lane)
        CUR_HUB = self.printer.lookup_object('AFC_hub ' + CUR_LANE.unit)
        CUR_HUB.hub_cut(CUR_LANE)
        self.gcode.respond_info('Hub cut Done!')

    cmd_TEST_help = "Test Assist Motors"
    def cmd_TEST(self, gcmd):
        """
        This function tests the assist motors of a specified lane at various speeds.
        It performs the following steps:
        1. Retrieves the lane specified by the 'LANE' parameter.
        2. Tests the assist motor at full speed, 50%, 30%, and 10% speeds.
        3. Reports the status of each test step.

        Usage: `TEST LANE=<lane>`
        Example: `TEST LANE=leg1`

        Args:
            gcmd: The G-code command object containing the parameters for the command.
                  Expected parameter:
                  - LANE: The name of the lane to be tested.

        Returns:
            None
        """
        lane = gcmd.get('LANE', None)
        if lane == None:
            self.ERROR.AFC_error('Must select LANE', False)
            return
        self.gcode.respond_info('TEST ROUTINE')
        try:
            CUR_LANE = self.printer.lookup_object('AFC_stepper '+lane)
        except error:
            self.ERROR.fix( 'could not find stepper {}'.format(lane), CUR_LANE )  #send to error handling
            return
        self.gcode.respond_info('Testing at full speed')
        CUR_LANE.assist(-1)
        self.reactor.pause(self.reactor.monotonic() + 1)
        if CUR_LANE.afc_motor_rwd.is_pwm:
            self.gcode.respond_info('Testing at 50 percent speed')
            CUR_LANE.assist(-.5)
            self.reactor.pause(self.reactor.monotonic() + 1)
            self.gcode.respond_info('Testing at 30 percent speed')
            CUR_LANE.assist(-.3)
            self.reactor.pause(self.reactor.monotonic() + 1)
            self.gcode.respond_info('Testing at 10 percent speed')
            CUR_LANE.assist(-.1)
            self.reactor.pause(self.reactor.monotonic() + 1)
        self.gcode.respond_info('Test routine complete')
        CUR_LANE.assist(0)

    cmd_SPOOL_ID_help = "LINK SPOOL into hub"
    def cmd_SPOOL_ID(self, gcmd):
        return

    # HUB COMMANDS
    cmd_HUB_LOAD_help = "Load lane into hub"
    def cmd_HUB_LOAD(self, gcmd):
        """
        This function handles the loading of a specified lane into the hub. It performs
        several checks and movements to ensure the lane is properly loaded.

        Usage: `HUB_LOAD LANE=<lane>`
        Example: `HUB_LOAD LANE=leg1`

        Args:
            gcmd: The G-code command object containing the parameters for the command.
                  Expected parameter:
                  - LANE: The name of the lane to be loaded.

        Returns:
            None
        """
        lane = gcmd.get('LANE', None)
        CUR_LANE = self.printer.lookup_object('AFC_stepper ' + lane)
        CUR_HUB = self.printer.lookup_object('AFC_hub '+ CUR_LANE.unit)
        if CUR_LANE.prep_state == False: return

        if CUR_LANE.load_state == False:
            CUR_LANE.do_enable(True)
            while CUR_LANE.load_state == False:
                CUR_LANE.move( CUR_HUB.move_dis, self.short_moves_speed, self.short_moves_accel)
        if CUR_LANE.hub_load == False:
            CUR_LANE.move(CUR_LANE.dist_hub, CUR_LANE.dist_hub_move_speed, CUR_LANE.dist_hub_move_accel, True if CUR_LANE.dist_hub > 200 else False)
        while CUR_HUB.state == False:
            CUR_LANE.move(CUR_HUB.move_dis, self.short_moves_speed, self.short_moves_accel)
        while CUR_HUB.state == True:
            CUR_LANE.move(CUR_HUB.move_dis * -1, self.short_moves_speed, self.short_moves_accel)
        CUR_LANE.status = ''
        self.lanes[CUR_LANE.unit][CUR_LANE.name]['status']=CUR_LANE.status
        self.save_vars()
        CUR_LANE.do_enable(False)
        CUR_LANE.hub_load = True
        self.lanes[CUR_LANE.unit][CUR_LANE.name]['hub_loaded'] = CUR_LANE.hub_load
        self.save_vars()

    cmd_LANE_UNLOAD_help = "Unload lane from extruder"
    def cmd_LANE_UNLOAD(self, gcmd):
        """
        This function handles the unloading of a specified lane from the extruder. It performs
        several checks and movements to ensure the lane is properly unloaded.

        Usage: `LANE_UNLOAD LANE=<lane>`
        Example: `LANE_UNLOAD LANE=leg1`

        Args:
            gcmd: The G-code command object containing the parameters for the command.
                  Expected parameter:
                  - LANE: The name of the lane to be unloaded.

        Returns:
            None
        """
        lane = gcmd.get('LANE', None)
        CUR_LANE = self.printer.lookup_object('AFC_stepper '+ lane)
        CUR_HUB = self.printer.lookup_object('AFC_hub '+ CUR_LANE.unit)
        if CUR_LANE.name != self.current:
            # Setting status as ejecting so if filament is removed and de-activates the prep sensor while
            # extruder motors are still running it does not trigger infinite spool or pause logic
            # once user removes filament lanes status will go to None
            CUR_LANE.status = 'ejecting'
<<<<<<< HEAD
=======
            self.lanes[CUR_LANE.unit][CUR_LANE.name]['status']=CUR_LANE.status
            self.save_vars()
>>>>>>> 6179d370
            CUR_LANE.do_enable(True)
            if CUR_LANE.hub_load:
                CUR_LANE.move(CUR_LANE.dist_hub * -1, CUR_LANE.dist_hub_move_speed, CUR_LANE.dist_hub_move_accel, True if CUR_LANE.dist_hub > 200 else False)
            CUR_LANE.hub_load = False
            while CUR_LANE.load_state == True:
               CUR_LANE.move( CUR_HUB.move_dis * -1, self.short_moves_speed, self.short_moves_accel, True)
            CUR_LANE.move( CUR_HUB.move_dis * -5, self.short_moves_speed, self.short_moves_accel)
            CUR_LANE.do_enable(False)
            self.lanes[CUR_LANE.unit][CUR_LANE.name]['hub_loaded'] = CUR_LANE.hub_load
            CUR_LANE.status = ''
            self.lanes[CUR_LANE.unit][CUR_LANE.name]['status']=CUR_LANE.status
            self.save_vars()

            # Removing spool from vars since it was ejected
            self.SPOOL.set_spoolID( CUR_LANE, "")

        else:
            self.gcode.respond_info('LANE ' + CUR_LANE.name + ' IS TOOL LOADED')

    cmd_TOOL_LOAD_help = "Load lane into tool"
    def cmd_TOOL_LOAD(self, gcmd):
        """
        This function handles the loading of a specified lane into the tool. It retrieves
        the lane specified by the 'LANE' parameter and calls the TOOL_LOAD method to perform
        the loading process.

        Usage: `TOOL_LOAD LANE=<lane>`
        Example: `TOOL_LOAD LANE=leg1`

        Args:
            gcmd: The G-code command object containing the parameters for the command.
                  Expected parameter:
                  - LANE: The name of the lane to be loaded.

        Returns:
            None
        """
        lane = gcmd.get('LANE', None)
        CUR_LANE = self.printer.lookup_object('AFC_stepper ' + lane)
        self.TOOL_LOAD(CUR_LANE)

    def TOOL_LOAD(self, CUR_LANE):
        """
        This function handles the loading of a specified lane into the tool. It performs
        several checks and movements to ensure the lane is properly loaded.

        Usage: `TOOL_LOAD LANE=<lane>`
        Example: `TOOL_LOAD LANE=leg1`

        Args:
            CUR_LANE: The lane object to be loaded into the tool.

        Returns:
            bool: True if load was successful, False if an error occurred.
        """
        if CUR_LANE is None:
            # Exit early if no lane is provided.
            return False

        # Check if the bypass filament sensor is triggered; abort loading if filament is already present.
        try:
            bypass = self.printer.lookup_object('filament_switch_sensor bypass').runout_helper
            if bypass.filament_present:
                self.gcode.respond_info("Filament loaded in bypass, not doing tool load")
                return False
        except:
            bypass = None

        self.gcode.respond_info("Loading {}".format(CUR_LANE.name))

        # Lookup extruder and hub objects associated with the lane.
        CUR_EXTRUDER = self.printer.lookup_object('AFC_extruder ' + CUR_LANE.extruder_name)
        CUR_HUB = self.printer.lookup_object('AFC_hub '+ CUR_LANE.unit)
        # Prepare extruder and heater.
        extruder = self.toolhead.get_extruder()
        self.heater = extruder.get_heater()

        # Set the lane status to 'loading' and activate the loading LED.
        CUR_LANE.status = 'loading'
        self.lanes[CUR_LANE.unit][CUR_LANE.name]['status']=CUR_LANE.status
        self.save_vars()
        self.afc_led(self.led_loading, CUR_LANE.led_index)

        # Check if the lane is in a state ready to load and hub is clear.
        if CUR_LANE.load_state and not CUR_HUB.state:
            # Heat the extruder if it is below the minimum extrusion temperature.
            if not self.heater.can_extrude:
                pheaters = self.printer.lookup_object('heaters')
                if self.heater.target_temp <= self.heater.min_extrude_temp:
                    self.gcode.respond_info('Extruder below min_extrude_temp, heating to 5 degrees above min.')
                    pheaters.set_temperature(extruder.get_heater(), self.heater.min_extrude_temp + 5, wait=True)

            # Enable the lane for filament movement.
            CUR_LANE.do_enable(True)

            # Move filament to the hub if it's not already loaded there.
            if not CUR_LANE.hub_load:
                CUR_LANE.move(CUR_LANE.dist_hub, CUR_LANE.dist_hub_move_speed, CUR_LANE.dist_hub_move_accel, CUR_LANE.dist_hub > 200)

            CUR_LANE.hub_load = True
            hub_attempts = 0

            # Ensure filament moves past the hub.
            while not CUR_HUB.state:
                if hub_attempts == 0:
                    CUR_LANE.move(CUR_HUB.move_dis, self.short_moves_speed, self.short_moves_accel)
                else:
                    CUR_LANE.move(self.short_move_dis, self.short_moves_speed, self.short_moves_accel)
                hub_attempts += 1
                if hub_attempts > 20:
                    message = ('PAST HUB, CHECK FILAMENT PATH\n||=====||==>--||-----||\nTRG   LOAD   HUB   TOOL')
                    self.ERROR.handle_lane_failure(CUR_LANE, message)
                    return False

            # Move filament towards the toolhead.
            CUR_LANE.move(CUR_HUB.afc_bowden_length, self.long_moves_speed, self.long_moves_accel, True)

            # Ensure filament reaches the toolhead.
            tool_attempts = 0
            if CUR_EXTRUDER.tool_start:
                while not CUR_EXTRUDER.tool_start_state:
                    tool_attempts += 1
                    CUR_LANE.move(self.short_move_dis, CUR_EXTRUDER.tool_load_speed, self.long_moves_accel)
                    if tool_attempts > 20:
                        message = ('FAILED TO LOAD ' + CUR_LANE.name.upper() + ' TO TOOL, CHECK FILAMENT PATH\n||=====||====||==>--||\nTRG   LOAD   HUB   TOOL')
                        self.ERROR.handle_lane_failure(CUR_LANE, message)
                        return False

            # Synchronize lane's extruder stepper and finalize tool loading.
            CUR_LANE.status = 'Tooled'
<<<<<<< HEAD
=======
            self.lanes[CUR_LANE.unit][CUR_LANE.name]['status']=CUR_LANE.status
            self.save_vars()
>>>>>>> 6179d370
            CUR_LANE.extruder_stepper.sync_to_extruder(CUR_LANE.extruder_name)

            # Adjust tool position for loading.
            pos = self.toolhead.get_position()
            pos[3] += CUR_EXTRUDER.tool_stn
            self.toolhead.manual_move(pos, CUR_EXTRUDER.tool_load_speed)
            self.toolhead.wait_moves()

            # Check if ramming is enabled, if it is go through ram load sequence.
            # Lane will load until Advance sensor is True
            # After the tool_stn distance the lane will retract off the sensor to confirm load and reset buffer
            if CUR_EXTRUDER.tool_start == "buffer":
                CUR_LANE.extruder_stepper.sync_to_extruder(None)
                load_checks = 0
                while CUR_EXTRUDER.tool_start_state == True:
                    CUR_LANE.move( self.short_move_dis * -1, self.short_moves_speed, self.short_moves_accel )
                    load_checks += 1
                    self.reactor.pause(self.reactor.monotonic() + 0.1)
                    if load_checks > self.tool_max_load_checks:
                        msg = ''
                        msg += "Buffer did not become compressed after {} short moves.\n".format(self.tool_max_load_checks)
                        msg += "Tool may not be loaded"
                        self.gcode.respond_info("<span class=warning--text>{}</span>".format(msg))
                        break
                CUR_LANE.extruder_stepper.sync_to_extruder(CUR_LANE.extruder_name)
            # Update tool and lane status.
            self.printer.lookup_object('AFC_stepper ' + CUR_LANE.name).status = 'tool'
            self.lanes[CUR_LANE.unit][CUR_LANE.name]['tool_loaded'] = True
            self.current = CUR_LANE.name
            CUR_EXTRUDER.enable_buffer()

            # Activate the tool-loaded LED and handle filament operations if enabled.
            self.afc_led(self.led_tool_loaded, CUR_LANE.led_index)
            if self.poop:
                self.gcode.run_script_from_command(self.poop_cmd)
                if self.wipe:
                    self.gcode.run_script_from_command(self.wipe_cmd)
            if self.kick:
                self.gcode.run_script_from_command(self.kick_cmd)
            if self.wipe:
                self.gcode.run_script_from_command(self.wipe_cmd)

            # Update lane and extruder state for tracking.
            self.lanes[CUR_LANE.unit][CUR_LANE.name]['hub_loaded'] = True
            self.extruders[CUR_LANE.extruder_name]['lane_loaded'] = CUR_LANE.name
            self.SPOOL.set_active_spool(self.lanes[CUR_LANE.unit][CUR_LANE.name]['spool_id'])
            self.afc_led(self.led_tool_loaded, CUR_LANE.led_index)
            self.save_vars()
        else:
            # Handle errors if the hub is not clear or the lane is not ready for loading.
            if CUR_HUB.state:
                message = ('HUB NOT CLEAR TRYING TO LOAD ' + CUR_LANE.name.upper() + '\n||-----||----|x|-----||\nTRG   LOAD   HUB   TOOL')
                self.ERROR.handle_lane_failure(CUR_LANE, message)
                return False
            if not CUR_LANE.load_state:
                message = (CUR_LANE.name.upper() + ' NOT READY\n||==>--||----||-----||\nTRG   LOAD   HUB   TOOL')
                self.ERROR.handle_lane_failure(CUR_LANE, message)
                return False

        return True

    cmd_TOOL_UNLOAD_help = "Unload from tool head"
    def cmd_TOOL_UNLOAD(self, gcmd):
        """
        This function handles the unloading of a specified lane from the tool head. It retrieves
        the lane specified by the 'LANE' parameter or uses the currently loaded lane if no parameter
        is provided, and calls the TOOL_UNLOAD method to perform the unloading process.

        Usage: `TOOL_UNLOAD [LANE=<lane>]`
        Example: `TOOL_UNLOAD LANE=leg1`

        Args:
            gcmd: The G-code command object containing the parameters for the command.
                  Expected parameter:
                  - LANE: The name of the lane to be unloaded (optional, defaults to the current lane).

        Returns:
            None
        """
        lane = gcmd.get('LANE', self.current)
        if lane == None:
            return
        CUR_LANE = self.printer.lookup_object('AFC_stepper '+ lane)
        self.TOOL_UNLOAD(CUR_LANE)

        # User manually unloaded spool from toolhead, remove spool from active status
        self.SPOOL.set_active_spool( None )

    def TOOL_UNLOAD(self, CUR_LANE):
        """
        This function handles the unloading of a specified lane from the tool. It performs
        several checks and movements to ensure the lane is properly unloaded.

        Usage: `TOOL_UNLOAD LANE=<lane>`
        Example: `TOOL_UNLOAD LANE=leg1`
        Args:
            CUR_LANE: The lane object to be unloaded from the tool.

        Returns:
            bool: True if unloading was successful, False if an error occurred.
        """
        if CUR_LANE is None:
            # If no lane is provided, exit the function early with a failure.
            return False

        self.gcode.respond_info("Unloading {}".format(CUR_LANE.name))
        # Lookup current extruder and hub objects using the lane's information.
        CUR_EXTRUDER = self.printer.lookup_object('AFC_extruder ' + CUR_LANE.extruder_name)
        CUR_HUB = self.printer.lookup_object('AFC_hub ' + CUR_LANE.unit)

        # Quick pull to prevent oozing.
        pos = self.toolhead.get_position()
        pos[3] -= 2
        self.toolhead.manual_move(pos, CUR_EXTRUDER.tool_unload_speed)
        self.toolhead.wait_moves()

        # Perform Z-hop to avoid collisions during unloading.
        pos[2] += self.z_hop
        self.toolhead.manual_move(pos, CUR_EXTRUDER.tool_unload_speed)
        self.toolhead.wait_moves()
<<<<<<< HEAD

        # Prepare the extruder and heater for unloading.
        extruder = self.toolhead.get_extruder()
        self.heater = extruder.get_heater()
        CUR_LANE.status = 'unloading'

=======

        # Prepare the extruder and heater for unloading.
        extruder = self.toolhead.get_extruder()
        self.heater = extruder.get_heater()
        CUR_LANE.status = 'unloading'
        self.lanes[CUR_LANE.unit][CUR_LANE.name]['status']=CUR_LANE.status
        self.save_vars()
>>>>>>> 6179d370
        # Disable the buffer if it's active.
        CUR_EXTRUDER.disable_buffer()

        # Activate LED indicator for unloading.
        self.afc_led(self.led_unloading, CUR_LANE.led_index)

        if CUR_LANE.extruder_stepper.motion_queue != CUR_LANE.extruder_name:
            # Synchronize the extruder stepper with the lane.
            CUR_LANE.extruder_stepper.sync_to_extruder(CUR_LANE.extruder_name)

        # Check and set the extruder temperature if below the minimum.
        wait = True
        pheaters = self.printer.lookup_object('heaters')
        if self.heater.target_temp <= self.heater.min_extrude_temp:
            self.gcode.respond_info('Extruder below min_extrude_temp, heating to 5 degrees above min.')
            pheaters.set_temperature(extruder.get_heater(), self.heater.min_extrude_temp + 5, wait)

        # Enable the lane for unloading operations.
        CUR_LANE.do_enable(True)

        # Perform filament cutting and parking if specified.
        if self.tool_cut:
            self.gcode.run_script_from_command(self.tool_cut_cmd)
            if self.park:
                self.gcode.run_script_from_command(self.park_cmd)

        # Form filament tip if necessary.
        if self.form_tip:
            if self.park:
                self.gcode.run_script_from_command(self.park_cmd)
            if self.form_tip_cmd == "AFC":
                self.AFC_tip = self.printer.lookup_object('AFC_form_tip')
                self.AFC_tip.tip_form()
            else:
                self.gcode.run_script_from_command(self.form_tip_cmd)

        # Attempt to unload the filament from the extruder, retrying if needed.
        num_tries = 0
        if CUR_EXTRUDER.tool_start == "buffer":
            # if ramming is enabled, AFC will retract to collapse buffer before unloading
            CUR_LANE.extruder_stepper.sync_to_extruder(None)
            while CUR_EXTRUDER.buffer_trailing == False:
                # attempt to return buffer to trailng pin
                CUR_LANE.move( self.short_move_dis * -1, self.short_moves_speed, self.short_moves_accel )
                num_tries += 1
                self.reactor.pause(self.reactor.monotonic() + 0.1)
                if num_tries > self.tool_max_unload_attempts:
                    msg = ''
                    msg += "Buffer did not become compressed after {} short moves.\n".format(self.tool_max_unload_attempts)
                    msg += "Increasing 'tool_max_unload_attempts' may improve loading reliablity"
                    self.gcode.respond_info("<span class=warning--text>{}</span>".format(msg))
                    break
            CUR_LANE.extruder_stepper.sync_to_extruder(CUR_LANE.extruder_name)
            pos = self.toolhead.get_position()
            pos[3] -= CUR_EXTRUDER.tool_stn_unload
            self.toolhead.manual_move(pos, CUR_EXTRUDER.tool_unload_speed)
            self.toolhead.wait_moves()
        else:
            while CUR_EXTRUDER.tool_start_state:
                num_tries += 1
                if num_tries > self.tool_max_unload_attempts:
                    # Handle failure if the filament cannot be unloaded.
                    message = ('FAILED TO UNLOAD {}. FILAMENT STUCK IN TOOLHEAD.'.format(CUR_LANE.name.upper()))
                    self.ERROR.handle_lane_failure(CUR_LANE, message)
                    return False
                CUR_LANE.extruder_stepper.sync_to_extruder(CUR_LANE.extruder_name)
                pos = self.toolhead.get_position()
                pos[3] -= CUR_EXTRUDER.tool_stn_unload
                self.toolhead.manual_move(pos, CUR_EXTRUDER.tool_unload_speed)
                self.toolhead.wait_moves()

        # Move filament past the sensor after the extruder, if applicable.
        if CUR_EXTRUDER.tool_sensor_after_extruder > 0:
            pos = self.toolhead.get_position()
            pos[3] -= CUR_EXTRUDER.tool_sensor_after_extruder
            self.toolhead.manual_move(pos, CUR_EXTRUDER.tool_unload_speed)
            self.toolhead.wait_moves()

        # Synchronize and move filament out of the hub.
        CUR_LANE.extruder_stepper.sync_to_extruder(None)
        CUR_LANE.move(CUR_HUB.afc_bowden_length * -1, self.long_moves_speed, self.long_moves_accel, True)

        # Clear toolhead's loaded state for easier error handling later.
        self.lanes[CUR_LANE.unit][CUR_LANE.name]['tool_loaded'] = False
        self.lanes[CUR_LANE.unit][CUR_LANE.name]['hub_loaded'] = CUR_LANE.hub_load
        self.extruders[CUR_LANE.extruder_name]['lane_loaded'] = ''
        self.save_vars()

        # Ensure filament is fully cleared from the hub.
        num_tries = 0
        while CUR_HUB.state:
            CUR_LANE.move(self.short_move_dis * -1, self.short_moves_speed, self.short_moves_accel, True)
            num_tries += 1
            if num_tries > (CUR_HUB.afc_bowden_length / self.short_move_dis):
                # Handle failure if the filament doesn't clear the hub.
                message = 'HUB NOT CLEARING'
                self.ERROR.handle_lane_failure(CUR_LANE, message)
                return False

        #Move to make sure hub path is clear based on the move_clear_dis var
        CUR_LANE.move( CUR_HUB.hub_clear_move_dis * -1, self.short_moves_speed, self.short_moves_accel, True)

        # Cut filament at the hub, if configured.
        if CUR_HUB.cut:
            if CUR_HUB.cut_cmd == 'AFC':
                CUR_HUB.hub_cut(CUR_LANE)
            else:
                self.gcode.run_script_from_command(CUR_HUB.cut_cmd)

        # Confirm the hub is clear after the cut.
        while CUR_HUB.state:
            CUR_LANE.move(self.short_move_dis * -1, self.short_moves_speed, self.short_moves_accel, True)
            num_tries += 1
            if num_tries > (CUR_HUB.afc_bowden_length / self.short_move_dis):
                message = 'HUB NOT CLEARING'
                self.ERROR.handle_lane_failure(CUR_LANE, message)
                return False

        # Finalize unloading and reset lane state.
        CUR_LANE.hub_load = True
        self.afc_led(self.led_ready, CUR_LANE.led_index)
        CUR_LANE.status = None
        self.lanes[CUR_LANE.unit][CUR_LANE.name]['status']=CUR_LANE.status
        self.save_vars()
        self.current = None
        CUR_LANE.do_enable(False)

        return True

    cmd_CHANGE_TOOL_help = "change filaments in tool head"
    def cmd_CHANGE_TOOL(self, gcmd):
        """
        This function handles the tool change process. It retrieves the lane specified by the 'LANE' parameter,
        checks the filament sensor, saves the current position, and performs the tool change by unloading the
        current lane and loading the new lane.

        Usage: `CHANGE_TOOL LANE=<lane>`
        Example: `CHANGE_TOOL LANE=leg1`

        Args:
            gcmd: The G-code command object containing the parameters for the command.
                  Expected parameter:
                  - LANE: The name of the lane to be loaded.

        Returns:
            None
        """
        if not self.is_homed():
            self.ERROR.AFC_error("Please home printer before doing a toolchange", False)
            return

        tmp = gcmd.get_commandline()
        cmd = tmp.upper()
        Tcmd = ''
        if 'LANE' in cmd:
            lane = gcmd.get('LANE', None)
            for key in self.tool_cmds.keys():
                if self.tool_cmds[key].upper() == lane.upper():
                    Tcmd = key
                    break
        else:
            Tcmd = cmd

        if Tcmd == '':
            self.gcode.respond_info("I did not understand the change -- " +cmd)
            return

        lane=self.tool_cmds[Tcmd]
        # Check if the bypass filament sensor detects filament; if so, abort the tool change.
        try:
            bypass = self.printer.lookup_object('filament_switch_sensor bypass').runout_helper
            if bypass.filament_present:
                self.gcode.respond_info("Filament loaded in bypass, not doing toolchange")
                return
        except:
            bypass = None

        # If the requested lane is not the current lane, proceed with the tool change.
        if lane != self.current:
            # Save the current toolhead position to allow restoration after the tool change.
            self.save_pos()

            # Set the in_toolchange flag to prevent overwriting the saved position during potential failures.
            self.in_toolchange = True

            # Lookup the lane object for the requested lane.
            CUR_LANE = self.printer.lookup_object('AFC_stepper ' + lane)
            # Check if the lane has completed the preparation process required for tool changes.
            if CUR_LANE._afc_prep_done:
                # Log the tool change operation for debugging or informational purposes.
                self.gcode.respond_info("Tool Change - {} -> {}".format(self.current, lane))

                # If a current lane is loaded, unload it first.
                if self.current is not None:
                    CUR_LANE = self.printer.lookup_object('AFC_stepper ' + self.current)
                    if not self.TOOL_UNLOAD(CUR_LANE):
                        # Abort if the unloading process fails.
                        msg = (' UNLOAD ERROR NOT CLEARED')
                        self.ERROR.fix(msg, CUR_LANE)  #send to error handling
                        return

                # Switch to the new lane for loading.
                CUR_LANE = self.printer.lookup_object('AFC_stepper ' + lane)

            # Load the new lane and restore the toolhead position if successful.
            if self.TOOL_LOAD(CUR_LANE) and not self.error_state:
                self.gcode.respond_info("{} is now loaded in toolhead".format(lane))
                self.restore_pos()
                self.in_toolchange = False

    def get_filament_status(self, LANE):
        if LANE.prep_state:
            if LANE.load_state:
                if self.extruders[LANE.extruder_name]['lane_loaded'] == LANE.name:
                    return 'In Tool:' + self.HexConvert(self.led_tool_loaded)
                return "Ready:" + self.HexConvert(self.led_ready)
            return 'Prep:' + self.HexConvert(self.led_prep_loaded)
        return 'Not Ready:' + self.HexConvert(self.led_not_ready)

    def HexConvert(self,tmp):
        led=tmp.split(',')
        if float(led[0])>0:
            led[0]=int(255*float(led[0]))
        else:
            led[0]=0
        if float(led[1])>0:
            led[1]=int(255*float(led[1]))
        else:
            led[1]=0
        if float(led[2])>0:
            led[2]=int(255*float(led[2]))
        else:
            led[2]=0

        return '#{:02x}{:02x}{:02x}'.format(*led)

    def get_status(self, eventtime):
        str = {}
        numoflanes = 0
        for UNIT in self.lanes.keys():
            try:
                screen_mac = self.printer.lookup_object('AFC_screen ' + UNIT).mac
            except error:
                screen_mac = 'None'
            str[UNIT]={}
            for NAME in self.lanes[UNIT].keys():
                LANE=self.printer.lookup_object('AFC_stepper '+ NAME)
                str[UNIT][NAME]={}
                str[UNIT][NAME]['LANE'] = LANE.index
                str[UNIT][NAME]['map'] = LANE.map
                str[UNIT][NAME]['load'] = bool(LANE.load_state)
                str[UNIT][NAME]["prep"] =bool(LANE.prep_state)
                str[UNIT][NAME]["tool_loaded"] = self.lanes[UNIT][NAME]['tool_loaded']
                str[UNIT][NAME]["loaded_to_hub"] = self.lanes[UNIT][NAME]['hub_loaded']
                str[UNIT][NAME]["material"]=self.lanes[UNIT][NAME]['material']
                str[UNIT][NAME]["spool_id"]=self.lanes[UNIT][NAME]['spool_id']
                str[UNIT][NAME]["color"]=self.lanes[UNIT][NAME]['color']
                str[UNIT][NAME]["weight"]=self.lanes[UNIT][NAME]['weight']
                str[UNIT][NAME]["runout_lane"]=self.lanes[LANE.unit][LANE.name]['runout_lane']
                filiment_stat=self.get_filament_status(LANE).split(':')
                str[UNIT][NAME]['filament_status']=filiment_stat[0]
<<<<<<< HEAD
                self.lanes[UNIT][NAME]['filament_status']=filiment_stat[0]
                str[UNIT][NAME]['filament_status_led']=filiment_stat[1]
                self.lanes[UNIT][NAME]['filament_status_led']=filiment_stat[1]
=======
                str[UNIT][NAME]['filament_status_led']=filiment_stat[1]
                str[UNIT][NAME]['status'] = LANE.status if LANE.status is not None else ''
>>>>>>> 6179d370
                numoflanes +=1
            str[UNIT]['system']={}
            str[UNIT]['system']['type'] = self.printer.lookup_object('AFC_hub '+ UNIT).type
            str[UNIT]['system']['hub_loaded']  = True == self.printer.lookup_object('AFC_hub '+ UNIT).state
            str[UNIT]['system']['can_cut']  = True == self.printer.lookup_object('AFC_hub '+ UNIT).cut
            str[UNIT]['system']['screen'] = screen_mac

        str["system"]={}
        str["system"]['current_load']= self.current
        str["system"]['num_units'] = len(self.lanes)
        str["system"]['num_lanes'] = numoflanes
        str["system"]['num_extruders'] = len(self.extruders)
        str["system"]["extruders"]={}

        for EXTRUDE in self.extruders.keys():
            str["system"]["extruders"][EXTRUDE]={}
            CUR_EXTRUDER = self.printer.lookup_object('AFC_extruder ' + EXTRUDE)
            str["system"]["extruders"][EXTRUDE]['lane_loaded'] = self.extruders[LANE.extruder_name]['lane_loaded']
            if CUR_EXTRUDER.tool_start == "buffer":
                if self.extruders[LANE.extruder_name]['lane_loaded'] == '':
                    str ["system"]["extruders"][EXTRUDE]['tool_start_sensor'] = False
                else:
                    str["system"]["extruders"][EXTRUDE]['tool_start_sensor'] = True
            else:
                str["system"]["extruders"][EXTRUDE]['tool_start_sensor'] = True == CUR_EXTRUDER.tool_start_state if CUR_EXTRUDER.tool_start is not None else False
            if CUR_EXTRUDER.tool_end is not None:
                str["system"]["extruders"][EXTRUDE]['tool_end_sensor']   = True == CUR_EXTRUDER.tool_end_state
            else:
                str["system"]["extruders"][EXTRUDE]['tool_end_sensor']   = None
            str["system"]["extruders"][EXTRUDE]['buffer']   = CUR_EXTRUDER.buffer_name
            str["system"]["extruders"][EXTRUDE]['buffer_status']   = CUR_EXTRUDER.buffer_status()
        return str

    def is_homed(self):
        curtime = self.reactor.monotonic()
        kin_status = self.toolhead.get_kinematics().get_status(curtime)
        if ('x' not in kin_status['homed_axes'] or 'y' not in kin_status['homed_axes'] or 'z' not in kin_status['homed_axes']):
            return False
        else:
            return True

    def is_printing(self):
        eventtime = self.reactor.monotonic()
        idle_timeout = self.printer.lookup_object("idle_timeout")
        if idle_timeout.get_status(eventtime)["state"] == "Printing":
            return True
        else:
            False

    def is_paused(self):
        eventtime = self.reactor.monotonic()
        pause_resume = self.printer.lookup_object("pause_resume")
        return bool(pause_resume.get_status(eventtime)["is_paused"])

    def afc_led (self, status, idx=None):
        if idx == None:
            return
        # Try to find led object, if not found print error to console for user to see
        afc_object = 'AFC_led '+ idx.split(':')[0]
        try: led = self.printer.lookup_object(afc_object)
        except:
            error_string = "Error: Cannot find [{}] in config, make sure led_index in config is correct for AFC_stepper {}".format(afc_object, idx.split(':')[-1])
            self.gcode.respond_info( error_string)
        led.led_change(int(idx.split(':')[1]), status)

    def TcmdAssign(self, CUR_LANE):
        if CUR_LANE.map == 'NONE' :
            for x in range(99):
                cmd = 'T'+str(x)
                if cmd not in self.tool_cmds:
                    self.lanes[CUR_LANE.unit][CUR_LANE.name]['map'] = cmd
                    CUR_LANE.map = cmd
                    break
        self.tool_cmds[self.lanes[CUR_LANE.unit][CUR_LANE.name]['map']]=CUR_LANE.name
        try:
            self.gcode.register_command(self.lanes[CUR_LANE.unit][CUR_LANE.name]['map'], self.cmd_CHANGE_TOOL, desc=self.cmd_CHANGE_TOOL_help)
        except:
            self.gcode.respond_info("Error trying to map lane {lane} to {tool_macro}, please make sure there are no macros already setup for {tool_macro}".format(lane=[CUR_LANE.name], tool_macro=self.lanes[CUR_LANE.unit][CUR_LANE.name]['map']), )
        self.save_vars()

def load_config(config):
    return afc(config)<|MERGE_RESOLUTION|>--- conflicted
+++ resolved
@@ -476,11 +476,8 @@
             # extruder motors are still running it does not trigger infinite spool or pause logic
             # once user removes filament lanes status will go to None
             CUR_LANE.status = 'ejecting'
-<<<<<<< HEAD
-=======
             self.lanes[CUR_LANE.unit][CUR_LANE.name]['status']=CUR_LANE.status
             self.save_vars()
->>>>>>> 6179d370
             CUR_LANE.do_enable(True)
             if CUR_LANE.hub_load:
                 CUR_LANE.move(CUR_LANE.dist_hub * -1, CUR_LANE.dist_hub_move_speed, CUR_LANE.dist_hub_move_accel, True if CUR_LANE.dist_hub > 200 else False)
@@ -611,11 +608,8 @@
 
             # Synchronize lane's extruder stepper and finalize tool loading.
             CUR_LANE.status = 'Tooled'
-<<<<<<< HEAD
-=======
             self.lanes[CUR_LANE.unit][CUR_LANE.name]['status']=CUR_LANE.status
             self.save_vars()
->>>>>>> 6179d370
             CUR_LANE.extruder_stepper.sync_to_extruder(CUR_LANE.extruder_name)
 
             # Adjust tool position for loading.
@@ -736,14 +730,6 @@
         pos[2] += self.z_hop
         self.toolhead.manual_move(pos, CUR_EXTRUDER.tool_unload_speed)
         self.toolhead.wait_moves()
-<<<<<<< HEAD
-
-        # Prepare the extruder and heater for unloading.
-        extruder = self.toolhead.get_extruder()
-        self.heater = extruder.get_heater()
-        CUR_LANE.status = 'unloading'
-
-=======
 
         # Prepare the extruder and heater for unloading.
         extruder = self.toolhead.get_extruder()
@@ -751,7 +737,6 @@
         CUR_LANE.status = 'unloading'
         self.lanes[CUR_LANE.unit][CUR_LANE.name]['status']=CUR_LANE.status
         self.save_vars()
->>>>>>> 6179d370
         # Disable the buffer if it's active.
         CUR_EXTRUDER.disable_buffer()
 
@@ -1013,14 +998,8 @@
                 str[UNIT][NAME]["runout_lane"]=self.lanes[LANE.unit][LANE.name]['runout_lane']
                 filiment_stat=self.get_filament_status(LANE).split(':')
                 str[UNIT][NAME]['filament_status']=filiment_stat[0]
-<<<<<<< HEAD
-                self.lanes[UNIT][NAME]['filament_status']=filiment_stat[0]
-                str[UNIT][NAME]['filament_status_led']=filiment_stat[1]
-                self.lanes[UNIT][NAME]['filament_status_led']=filiment_stat[1]
-=======
                 str[UNIT][NAME]['filament_status_led']=filiment_stat[1]
                 str[UNIT][NAME]['status'] = LANE.status if LANE.status is not None else ''
->>>>>>> 6179d370
                 numoflanes +=1
             str[UNIT]['system']={}
             str[UNIT]['system']['type'] = self.printer.lookup_object('AFC_hub '+ UNIT).type
