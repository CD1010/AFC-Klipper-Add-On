--- conflicted
+++ resolved
@@ -253,26 +253,6 @@
         distance = gcmd.get_float('DISTANCE', 0)
         CUR_LANE = self.printer.lookup_object('AFC_stepper ' + lane)
         CUR_LANE.move(distance, self.short_moves_speed, self.short_moves_accel)
-
-<<<<<<< HEAD
-    cmd_CLEAR_ERROR_help = "CLEAR STATUS ERROR"
-    def cmd_CLEAR_ERROR(self, gcmd):
-        """
-        This function clears the error state of the AFC system by setting the error state to False.
-
-        Usage: `RESET_FAILURE`
-        Example: `RESET_FAILURE`
-
-        Args:
-            gcmd: The G-code command object containing the parameters for the command.
-
-        Returns:
-            None
-        """
-        self.set_error_state(False)
-
-=======
->>>>>>> b3e64856
     def save_pos(self):
         # Only save previous location on the first toolchange call to keep an error state from overwriting the location
         if self.in_toolchange == False:
@@ -328,29 +308,6 @@
         """
         self.toolhead = self.printer.lookup_object('toolhead')
 
-<<<<<<< HEAD
-    cmd_AFC_RESUME_help = "Clear error state and restores position before resuming the print"
-    def cmd_AFC_RESUME(self, gcmd):
-        """
-        This function clears the error state of the AFC system, sets the in_toolchange flag to False,
-        runs the resume script, and restores the toolhead position to the last saved position.
-
-        Usage: `AFC_RESUME`
-        Example: `AFC_RESUME`
-
-        Args:
-            gcmd: The G-code command object containing the parameters for the command.
-
-        Returns:
-            None
-        """
-        self.set_error_state(False)
-        self.in_toolchange = False
-        self.gcode.run_script_from_command(self.AFC_RENAME_RESUME_NAME)
-        self.restore_pos()
-
-=======
->>>>>>> b3e64856
     cmd_HUB_CUT_TEST_help = "Test the cutting sequence of the hub cutter, expects LANE=legN"
     def cmd_HUB_CUT_TEST(self, gcmd):
         """
