--- conflicted
+++ resolved
@@ -353,13 +353,9 @@
                                     self.sleepCmd(0.1)
                                     #callout if filament is past trigger but can't be brought past extruder
                                     if x > 20:
-<<<<<<< HEAD
-                                        message = (' FAILED TO LOAD ' + CUR_LANE.upper() + ' CHECK FILAMENT AT TRIGGER\n||==>--||----||-----||\nTRG   LOAD   HUB   TOOL')
+                                        message = (' FAILED TO LOAD ' + LANE.upper() + ' CHECK FILAMENT AT TRIGGER\n||==>--||----||-----||\nTRG   LOAD   HUB   TOOL')
                                         self.handle_lane_failure(CUR_LANE, lane, message)
-=======
-                                        message = (' FAILED TO LOAD, CHECK FILAMENT AT TRIGGER\n||==>--||----||-----||\nTRG   LOAD   HUB   TOOL')
-                                        self.handle_lane_failure(CUR_LANE, LANE, message)
->>>>>>> e8fa1111
+
                                         check_success = False
                                         break
                                 if check_success == True:
