--- conflicted
+++ resolved
@@ -5,17 +5,15 @@
 The format is based on [Keep a Changelog](https://keepachangelog.com/en/1.1.0/),
 and this project adheres to [Semantic Versioning](https://semver.org/spec/v2.0.0.html).
 
-<<<<<<< HEAD
 ## [2025-02-17]
 
 ### Changed
 - Updated the `install-afc.sh` script to prompt the user to install dependencies if they are not already installed instead of installing them automatically.
-=======
+
 ## [2025-02-13]
 
 ### Changed
 - The `install-afc.sh` install script will now remove the `AFC.var.tool` file if detected as it is no longer needed.
->>>>>>> 7c05ee53
 
 ## [2025-02-04]
 
@@ -78,7 +76,7 @@
 - Added `docs/CONFIGURATION_OPTIONS.md` file that describes the different config parameters, still a work in progress
 
 ### Changed
-- AFC-Klipper-Add-On now pulls spoolman ip/port from moonraker.conf file, please remove `spoolman_ip` and `spoolman_port` from `AFC/AFC.cfg` file
+- AFC-Klipper-Add-On now pulls spoolman ip/port from moonracker.conf file, please remove `spoolman_ip` and `spoolman_port` from `AFC/AFC.cfg` file
 
 
 ## [2025-01-11]
