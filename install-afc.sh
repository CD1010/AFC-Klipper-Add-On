#!/usr/bin/env bash
# Armored Turtle Automated Filament Changer
#
# Copyright (C) 2024 Armored Turtle
#
# This file may be distributed under the terms of the GNU GPLv3 license.

set -e
export LC_ALL=C

SCRIPT_DIR="$(cd "$(dirname "${BASH_SOURCE[0]}")" && pwd)"

# Menu functions
source include/menus/main_menu.sh
source include/menus/install_menu.sh
source include/menus/update_menu.sh

# Install / Update functions
source include/buffer_configurations.sh
source include/check_commands.sh
source include/colors.sh
source include/constants.sh
source include/install_functions.sh
source include/uninstall.sh
source include/update_commands.sh
source include/update_functions.sh
source include/utils.sh

###################### Main script logic below ######################

<<<<<<< HEAD
while getopts "a:k:s:m:b:p:u:th" arg; do
=======
while getopts "k:s:m:b:p:y:u:th" arg; do
>>>>>>> 813e7741
  case ${arg} in
  a) moonraker_address=${OPTARG} ;;
  k) klipper_dir=${OPTARG} ;;
  m) moonraker_config_file=${OPTARG} ;;
  s) klipper_service=${OPTARG} ;;
  b) branch=${OPTARG} ;;
  p) printer_config_dir=${OPTARG} ;;
  y) klipper_venv=${OPTARG} ;;
  t) test_mode=True ;;
  h) show_help
    exit 0 ;;
  *) exit 1 ;;
  esac
done

# Make sure necessary directories exist
echo "Ensuring we are not running as root.."
check_root
echo "Ensuring no conflicting software is present.."
check_for_hh
echo "Checking to ensure crudini and jq are present.."
check_for_prereqs
check_python_version
if [ "$test_mode" == "False" ]; then
  clone_repo
fi
check_existing_install
check_version_and_set_force_update
#set_install_version_if_missing
if [ "$force_update_no_version" == "False" ]; then
  check_version_and_set_force_update
fi
echo "Starting installation process.."
sleep 2
clear
main_menu<|MERGE_RESOLUTION|>--- conflicted
+++ resolved
@@ -28,11 +28,7 @@
 
 ###################### Main script logic below ######################
 
-<<<<<<< HEAD
-while getopts "a:k:s:m:b:p:u:th" arg; do
-=======
-while getopts "k:s:m:b:p:y:u:th" arg; do
->>>>>>> 813e7741
+while getopts "a:k:s:m:b:p:y:u:th" arg; do
   case ${arg} in
   a) moonraker_address=${OPTARG} ;;
   k) klipper_dir=${OPTARG} ;;
